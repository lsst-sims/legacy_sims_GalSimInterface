from builtins import zip
from builtins import object
import re
from collections import namedtuple
import galsim
import numpy as np
import lsst.afw.geom as afwGeom
from lsst.afw.cameraGeom import FIELD_ANGLE, PIXELS, FOCAL_PLANE
from lsst.afw.cameraGeom import WAVEFRONT, GUIDER
from lsst.sims.utils import arcsecFromRadians
from lsst.sims.GalSimInterface.wcsUtils import tanSipWcsFromDetector
from lsst.sims.GalSimInterface import GalSimCameraWrapper
from lsst.sims.photUtils import PhotometricParameters

__all__ = ["GalSimDetector", "make_galsim_detector"]


class GalSim_afw_TanSipWCS(galsim.wcs.CelestialWCS):
    """
    This class uses methods from afw.geom and meas_astrom to
    fit a TAN-SIP WCS to an afw.cameraGeom.Detector and then wrap
    that WCS into something that GalSim can parse.

    For documentation on the TAN-SIP WCS see

    Shupe and Hook (2008)
    http://fits.gsfc.nasa.gov/registry/sip/SIP_distortion_v1_0.pdf
    """

    def __init__(self, detectorName, cameraWrapper, obs_metadata, epoch, photParams=None, wcs=None):
        """
        @param [in] detectorName is the name of the detector as stored
        by afw

        @param [in] cameraWrapper is an instantionat of a GalSimCameraWrapper

        @param [in] obs_metadata is an instantiation of ObservationMetaData
        characterizing the telescope pointing

        @param [in] epoch is the epoch in Julian years of the equinox against
        which RA and Dec are measured

        @param [in] photParams is an instantiation of PhotometricParameters
        (it will contain information about gain, exposure time, etc.)

        @param [in] wcs is a kwarg that is used by the method _newOrigin().
        The wcs kwarg in this constructor method should not be used by users.
        """

        if not isinstance(cameraWrapper, GalSimCameraWrapper):
            raise RuntimeError("You must pass GalSim_afw_TanSipWCS an instantiation "
                               "of GalSimCameraWrapper or one of its daughter "
                               "classes")

        if wcs is None:
            self._tanSipWcs = tanSipWcsFromDetector(detectorName, cameraWrapper, obs_metadata, epoch)
        else:
            self._tanSipWcs = wcs

        self.detectorName = detectorName
        self.cameraWrapper = cameraWrapper
        self.obs_metadata = obs_metadata
        self.photParams = photParams
        self.epoch = epoch

        # this is needed to match the GalSim v1.5 API
        self._color = None

        self.fitsHeader = self._tanSipWcs.getFitsMetadata()
        self.fitsHeader.set("EXTTYPE", "IMAGE")

        if self.obs_metadata.bandpass is not None:
            if (not isinstance(self.obs_metadata.bandpass, list) and not
                isinstance(self.obs_metadata.bandpass, np.ndarray)):

                self.fitsHeader.set("FILTER", self.obs_metadata.bandpass)

        if self.obs_metadata.mjd is not None:
            self.fitsHeader.set("MJD-OBS", self.obs_metadata.mjd.TAI)

        if self.photParams is not None:
            self.fitsHeader.set("EXPTIME", self.photParams.nexp*self.photParams.exptime)

        self.crpix1 = self.fitsHeader.get("CRPIX1")
        self.crpix2 = self.fitsHeader.get("CRPIX2")

        self.afw_crpix1 = self.crpix1
        self.afw_crpix2 = self.crpix2

        self.crval1 = self.fitsHeader.get("CRVAL1")
        self.crval2 = self.fitsHeader.get("CRVAL2")

        self.origin = galsim.PositionD(x=self.crpix1, y=self.crpix2)
        self._color = None

<<<<<<< HEAD
    def _radec(self, x, y, color=None):
=======
    def _radec(self, x, y, color):
>>>>>>> 30de6ca3
        """
        This is a method required by the GalSim WCS API

        Convert pixel coordinates into ra, dec coordinates.
        x and y already have crpix1 and crpix2 subtracted from them.
        Return ra, dec in radians.

        Note: the color arg is ignored.  It is only there to
        match the GalSim v1.5 API
        """

        chipNameList = [self.detectorName]

        if type(x) is np.ndarray:
            chipNameList = chipNameList * len(x)

        ra, dec = self.cameraWrapper._raDecFromPixelCoords(x + self.afw_crpix1, y + self.afw_crpix2, chipNameList,
                                                           obs_metadata=self.obs_metadata,
                                                           epoch=self.epoch)

        if type(x) is np.ndarray:
            return (ra, dec)
        else:
            return (ra[0], dec[0])

    def _xy(self, ra, dec):
        """
        This is a method required by the GalSim WCS API

        Convert ra, dec in radians into x, y in pixel space with crpix subtracted.
        """

        chipNameList = [self.detectorName]

        if type(ra) is np.ndarray:
            chipNameList = chipNameList * len(ra)

        xx, yy = self.cameraWrapper._pixelCoordsFromRaDec(ra=ra, dec=dec, chipName=chipNameList,
                                                          obs_metadata=self.obs_metadata,
                                                          epoch=self.epoch)

        if type(ra) is np.ndarray:
            return (xx-self.crpix1, yy-self.crpix2)
        else:
            return (xx[0]-self.crpix1, yy-self.crpix2)

    def _newOrigin(self, origin):
        """
        This is a method required by the GalSim WCS API.  It returns
        a copy of self, but with the pixel-space origin translated to a new
        position.

        @param [in] origin is an instantiation of a galsim.PositionD representing
        the a point in pixel space to which you want to move the origin of the WCS

        @param [out] _newWcs is a WCS identical to self, but with the origin
        in pixel space moved to the specified origin
        """
        _newWcs = GalSim_afw_TanSipWCS(self.detectorName, self.cameraWrapper, self.obs_metadata, self.epoch,
                                       photParams=self.photParams, wcs=self._tanSipWcs)
        _newWcs.crpix1 = origin.x
        _newWcs.crpix2 = origin.y
        _newWcs.fitsHeader.set('CRPIX1', origin.x)
        _newWcs.fitsHeader.set('CRPIX2', origin.y)
        return _newWcs

    def _writeHeader(self, header, bounds):
        for key in self.fitsHeader.getOrderedNames():
            header[key] = self.fitsHeader.get(key)

        return header

TreeRingInfo = namedtuple('TreeRingInfo', ['center', 'func'])

class GalSimDetector(object):
    """
    This class stores information about individual detectors for use by the GalSimInterpreter
    """

    def __init__(self, detectorName, cameraWrapper, obs_metadata, epoch, photParams=None):
        """
        @param [in] detectorName is the name of the detector as stored
        by afw

        @param [in] cameraWrapper is an instantionat of a GalSimCameraWrapper

        @param [in] photParams is an instantiation of the PhotometricParameters class that carries
        details about the photometric response of the telescope.

        This class will generate its own internal variable self.fileName which is
        the name of the detector as it will appear in the output FITS files
        """

        if not isinstance(cameraWrapper, GalSimCameraWrapper):
            raise RuntimeError("You must pass GalSimDetector an instantiation "
                               "of GalSimCameraWrapper or one of its daughter "
                               "classes")

        if detectorName not in cameraWrapper.camera:
            raise RuntimeError("detectorName needs to be in the camera wrapped by "
                               "cameraWrapper when instantiating a GalSimDetector\n"
                               "%s is not in your cameraWrapper.camera" % detectorName)

        if photParams is None:
            raise RuntimeError("You need to specify an instantiation of PhotometricParameters " +
                               "when constructing a GalSimDetector")

        self._wcs = None  # this will be created when it is actually called for
        self._name = detectorName
        self._cameraWrapper = cameraWrapper
        self._obs_metadata = obs_metadata
        self._epoch = epoch
        self._detector_type = self._cameraWrapper.camera[self._name].getType()

        # Default Tree Ring properties, i.e., no tree rings:
        self._tree_rings = TreeRingInfo(galsim.PositionD(0, 0), None)

        # We are transposing the coordinates because of the difference
        # between how DM defines pixel coordinates and how the
        # Camera team defines pixel coordinates
        bbox = self._cameraWrapper.getBBox(self._name)
        self._xMinPix = bbox.getMinX()
        self._xMaxPix = bbox.getMaxX()
        self._yMinPix = bbox.getMinY()
        self._yMaxPix = bbox.getMaxY()

        self._bbox = afwGeom.Box2D(bbox)

        centerPupil = self._cameraWrapper.getCenterPupil(self._name)
        self._xCenterArcsec = arcsecFromRadians(centerPupil.getX())
        self._yCenterArcsec = arcsecFromRadians(centerPupil.getY())

        centerPixel = self._cameraWrapper.getCenterPixel(self._name)
        self._xCenterPix = centerPixel.getX()
        self._yCenterPix = centerPixel.getY()

        self._xMinArcsec = None
        self._yMinArcsec = None
        self._xMaxArcsec = None
        self._yMaxArcsec = None

        for cameraPointPupil in self._cameraWrapper.getCornerPupilList(self._name):

            xx = arcsecFromRadians(cameraPointPupil.getX())
            yy = arcsecFromRadians(cameraPointPupil.getY())
            if self._xMinArcsec is None or xx < self._xMinArcsec:
                self._xMinArcsec = xx
            if self._xMaxArcsec is None or xx > self._xMaxArcsec:
                self._xMaxArcsec = xx
            if self._yMinArcsec is None or yy < self._yMinArcsec:
                self._yMinArcsec = yy
            if self._yMaxArcsec is None or yy > self._yMaxArcsec:
                self._yMaxArcsec = yy

        self._photParams = photParams
        self._fileName = self._getFileName()

    def _getFileName(self):
        """
        Format the name of the detector to add to the name of the FITS file
        """
        detectorName = self.name
        detectorName = detectorName.replace(',', '')
        detectorName = detectorName.replace(':', '')
        detectorName = detectorName.replace(' ', '_')
        return detectorName

    def pixelCoordinatesFromRaDec(self, ra, dec):
        """
        Convert RA, Dec into pixel coordinates on this detector

        @param [in] ra is a numpy array or a float indicating RA in radians

        @param [in] dec is a numpy array or a float indicating Dec in radians

        @param [out] xPix is a numpy array indicating the x pixel coordinate

        @param [out] yPix is a numpy array indicating the y pixel coordinate
        """

        nameList = [self.name]
        if type(ra) is np.ndarray:
            nameList = nameList*len(ra)
            raLocal = ra
            decLocal = dec
        else:
            raLocal = np.array([ra])
            decLocal = np.array([dec])

        xPix, yPix = self._cameraWrapper._pixelCoordsFromRaDec(raLocal, decLocal, chipName=nameList,
                                                               obs_metadata=self._obs_metadata,
                                                               epoch=self._epoch)

        return xPix, yPix

    def pixelCoordinatesFromPupilCoordinates(self, xPupil, yPupil):
        """
        Convert pupil coordinates into pixel coordinates on this detector

        @param [in] xPupil is a numpy array or a float indicating x pupil coordinates
        in radians

        @param [in] yPupil a numpy array or a float indicating y pupil coordinates
        in radians

        @param [out] xPix is a numpy array indicating the x pixel coordinate

        @param [out] yPix is a numpy array indicating the y pixel coordinate
        """

        nameList = [self._name]
        if type(xPupil) is np.ndarray:
            nameList = nameList*len(xPupil)
            xp = xPupil
            yp = yPupil
        else:
            xp = np.array([xPupil])
            yp = np.array([yPupil])

        xPix, yPix = self._cameraWrapper.pixelCoordsFromPupilCoords(xp, yp, chipName=nameList)

        return xPix, yPix

    def containsRaDec(self, ra, dec):
        """
        Does a given RA, Dec fall on this detector?

        @param [in] ra is a numpy array or a float indicating RA in radians

        @param [in] dec is a numpy array or a float indicating Dec in radians

        @param [out] answer is an array of booleans indicating whether or not
        the corresponding RA, Dec pair falls on this detector
        """

        xPix, yPix = self.pixelCoordinatesFromRaDec(ra, dec)
        points = [afwGeom.Point2D(xx, yy) for xx, yy in zip(xPix, yPix)]
        answer = [self._bbox.contains(pp) for pp in points]
        return answer

    def containsPupilCoordinates(self, xPupil, yPupil):
        """
        Does a given set of pupil coordinates fall on this detector?

        @param [in] xPupil is a numpy array or a float indicating x pupil coordinates
        in radians

        @param [in] yPupuil is a numpy array or a float indicating y pupil coordinates
        in radians

        @param [out] answer is an array of booleans indicating whether or not
        the corresponding RA, Dec pair falls on this detector
        """
        xPix, yPix = self.pixelCoordinatesFromPupilCoordinates(xPupil, yPupil)
        points = [afwGeom.Point2D(xx, yy) for xx, yy in zip(xPix, yPix)]
        answer = [self._bbox.contains(pp) for pp in points]
        return answer

    @property
    def xMinPix(self):
        """Minimum x pixel coordinate of the detector"""
        return self._xMinPix

    @xMinPix.setter
    def xMinPix(self, value):
        raise RuntimeError("You should not be setting xMinPix on the fly; "
                           "just instantiate a new GalSimDetector")

    @property
    def xMaxPix(self):
        """Maximum x pixel coordinate of the detector"""
        return self._xMaxPix

    @xMaxPix.setter
    def xMaxPix(self, value):
        raise RuntimeError("You should not be setting xMaxPix on the fly; "
                           "just instantiate a new GalSimDetector")

    @property
    def yMinPix(self):
        """Minimum y pixel coordinate of the detector"""
        return self._yMinPix

    @yMinPix.setter
    def yMinPix(self, value):
        raise RuntimeError("You should not be setting yMinPix on the fly; "
                           "just instantiate a new GalSimDetector")

    @property
    def yMaxPix(self):
        """Maximum y pixel coordinate of the detector"""
        return self._yMaxPix

    @yMaxPix.setter
    def yMaxPix(self, value):
        raise RuntimeError("You should not be setting yMaxPix on the fly; "
                           "just instantiate a new GalSimDetector")

    @property
    def xCenterPix(self):
        """Center x pixel coordinate of the detector"""
        return self._xCenterPix

    @xCenterPix.setter
    def xCenterPix(self, value):
        raise RuntimeError("You should not be setting xCenterPix on the fly; "
                           "just instantiate a new GalSimDetector")

    @property
    def yCenterPix(self):
        """Center y pixel coordinate of the detector"""
        return self._yCenterPix

    @yCenterPix.setter
    def yCenterPix(self, value):
        raise RuntimeError("You should not be setting yCenterPix on the fly; "
                           "just instantiate a new GalSimDetector")

    @property
    def xMaxArcsec(self):
        """Maximum x pupil coordinate of the detector in arcseconds"""
        return self._xMaxArcsec

    @xMaxArcsec.setter
    def xMaxArcsec(self, value):
        raise RuntimeError("You should not be setting xMaxArcsec on the fly; "
                           "just instantiate a new GalSimDetector")

    @property
    def xMinArcsec(self):
        """Minimum x pupil coordinate of the detector in arcseconds"""
        return self._xMinArcsec

    @xMinArcsec.setter
    def xMinArcsec(self, value):
        raise RuntimeError("You should not be setting xMinArcsec on the fly; "
                           "just instantiate a new GalSimDetector")

    @property
    def yMaxArcsec(self):
        """Maximum y pupil coordinate of the detector in arcseconds"""
        return self._yMaxArcsec

    @yMaxArcsec.setter
    def yMaxArcsec(self, value):
        raise RuntimeError("You should not be setting yMaxArcsec on the fly; "
                           "just instantiate a new GalSimDetector")

    @property
    def yMinArcsec(self):
        """Minimum y pupil coordinate of the detector in arcseconds"""
        return self._yMinArcsec

    @yMinArcsec.setter
    def yMinArcsec(self, value):
        raise RuntimeError("You should not be setting yMinArcsec on the fly; "
                           "just instantiate a new GalSimDetector")

    @property
    def xCenterArcsec(self):
        """Center x pupil coordinate of the detector in arcseconds"""
        return self._xCenterArcsec

    @xCenterArcsec.setter
    def xCenterArcsec(self, value):
        raise RuntimeError("You should not be setting xCenterArcsec on the fly; "
                           "just instantiate a new GalSimDetector")

    @property
    def yCenterArcsec(self):
        """Center y pupil coordinate of the detector in arcseconds"""
        return self._yCenterArcsec

    @yCenterArcsec.setter
    def yCenterArcsec(self, value):
        raise RuntimeError("You should not be setting yCenterArcsec on the fly; "
                           "just instantiate a new GalSimDetector")

    @property
    def epoch(self):
        """Epoch of the equinox against which RA and Dec are measured in Julian years"""
        return self._epoch

    @epoch.setter
    def epoch(self, value):
        raise RuntimeError("You should not be setting epoch on the fly; "
                           "just instantiate a new GalSimDetector")

    @property
    def obs_metadata(self):
        """ObservationMetaData instantiation describing the telescope pointing"""
        return self._obs_metadata

    @obs_metadata.setter
    def obs_metadata(self, value):
        raise RuntimeError("You should not be setting obs_metadata on the fly; "
                           "just instantiate a new GalSimDetector")

    @property
    def name(self):
        """Name of the detector"""
        return self._name

    @name.setter
    def name(self, value):
        raise RuntimeError("You should not be setting name on the fly; "
                           "just instantiate a new GalSimDetector")

    @property
    def camera_wrapper(self):
        return self._cameraWrapper

    @camera_wrapper.setter
    def camera_wrapper(self, value):
        raise RuntimeError("You should not be setting the camera_wrapper on the fly; "
                           "just instantiate a new GalSimDetector")

    @property
    def photParams(self):
        """PhotometricParameters instantiation characterizing the detector"""
        return self._photParams

    @photParams.setter
    def photParams(self, value):
        raise RuntimeError("You should not be setting photParams on the fly; "
                           "just instantiate a new GalSimDetector")

    @property
    def fileName(self):
        """Name of the FITS file corresponding to this detector"""
        return self._fileName

    @fileName.setter
    def fileName(self, value):
        raise RuntimeError("You should not be setting fileName on the fly; "
                           "just instantiate a new GalSimDetector")

    @property
    def wcs(self):
        """WCS corresponding to this detector"""
        if self._wcs is None:
            self._wcs = GalSim_afw_TanSipWCS(self._name, self._cameraWrapper,
                                             self.obs_metadata, self.epoch,
                                             photParams=self.photParams)

            if re.match('R[0-9][0-9]_S[0-9][0-9]', self.fileName) is not None:
                # This is an LSST camera; format the FITS header to feed through DM code

                wcsName = self.fileName

                self._wcs.fitsHeader.set("CHIPID", wcsName)

                obshistid = 9999

                if self.obs_metadata.OpsimMetaData is not None:
                    if 'obshistID' in self.obs_metadata.OpsimMetaData:
                        self._wcs.fitsHeader.set("OBSID",
                                                 self.obs_metadata.OpsimMetaData['obshistID'])
                        obshistid = self.obs_metadata.OpsimMetaData['obshistID']

                bp = self.obs_metadata.bandpass
                if not isinstance(bp, list) and not isinstance(bp, np.ndarray):
                    filt_num = {'u': 0, 'g': 1, 'r': 2, 'i': 3, 'z': 4, 'y': 5}[bp]
                else:
                    filt_num = 2

                out_name = 'lsst_e_%d_f%d_%s_E000' % (obshistid, filt_num, wcsName)
                self._wcs.fitsHeader.set("OUTFILE", out_name)

        return self._wcs

    @wcs.setter
    def wcs(self, value):
        raise RuntimeError("You should not be setting wcs on the fly; "
                           "just instantiate a new GalSimDetector")

<<<<<<< HEAD
    @property
    def tree_rings(self):
        return self._tree_rings

    @tree_rings.setter
    def tree_rings(self, center_func_tuple):
        self._tree_rings = TreeRingInfo(*center_func_tuple)
=======

def make_galsim_detector(camera_wrapper, detname, phot_params,
                         obs_metadata, epoch=2000.0):
    """
    Create a GalSimDetector object given the desired detector name.

    Parameters
    ----------
    camera_wrapper: lsst.sims.GalSimInterface.GalSimCameraWrapper
        An object representing the camera being simulated

    detname: str
        The name of the detector in the LSST focal plane to create,
        e.g., "R:2,2 S:1,1".

    phot_params: lsst.sims.photUtils.PhotometricParameters
        An object containing the physical parameters representing
        the photometric properties of the system

    obs_metadata: lsst.sims.utils.ObservationMetaData
        Characterizing the pointing of the telescope

    epoch: float
        Representing the Julian epoch against which RA, Dec are
        reckoned (default = 2000)

    Returns
    -------
    GalSimDetector
    """
    centerPupil = camera_wrapper.getCenterPupil(detname)
    centerPixel = camera_wrapper.getCenterPixel(detname)

    translationPupil = camera_wrapper.pupilCoordsFromPixelCoords(centerPixel.getX()+1,
                                                                 centerPixel.getY()+1,
                                                                 detname)

    plateScale = np.sqrt(np.power(translationPupil[0]-centerPupil.getX(), 2) +
                         np.power(translationPupil[1]-centerPupil.getY(), 2))/np.sqrt(2.0)

    plateScale = 3600.0*np.degrees(plateScale)

    # make a detector-custom photParams that copies all of the quantities
    # in the catalog photParams, except the platescale, which is
    # calculated above
    params = PhotometricParameters(exptime=phot_params.exptime,
                                   nexp=phot_params.nexp,
                                   effarea=phot_params.effarea,
                                   gain=phot_params.gain,
                                   readnoise=phot_params.readnoise,
                                   darkcurrent=phot_params.darkcurrent,
                                   othernoise=phot_params.othernoise,
                                   platescale=plateScale)

    return GalSimDetector(detname, camera_wrapper,
                          obs_metadata=obs_metadata, epoch=epoch,
                          photParams=params)
>>>>>>> 30de6ca3
<|MERGE_RESOLUTION|>--- conflicted
+++ resolved
@@ -93,11 +93,8 @@
         self.origin = galsim.PositionD(x=self.crpix1, y=self.crpix2)
         self._color = None
 
-<<<<<<< HEAD
+
     def _radec(self, x, y, color=None):
-=======
-    def _radec(self, x, y, color):
->>>>>>> 30de6ca3
         """
         This is a method required by the GalSim WCS API
 
@@ -574,7 +571,6 @@
         raise RuntimeError("You should not be setting wcs on the fly; "
                            "just instantiate a new GalSimDetector")
 
-<<<<<<< HEAD
     @property
     def tree_rings(self):
         return self._tree_rings
@@ -582,7 +578,6 @@
     @tree_rings.setter
     def tree_rings(self, center_func_tuple):
         self._tree_rings = TreeRingInfo(*center_func_tuple)
-=======
 
 def make_galsim_detector(camera_wrapper, detname, phot_params,
                          obs_metadata, epoch=2000.0):
@@ -639,5 +634,4 @@
 
     return GalSimDetector(detname, camera_wrapper,
                           obs_metadata=obs_metadata, epoch=epoch,
-                          photParams=params)
->>>>>>> 30de6ca3
+                          photParams=params)